--- conflicted
+++ resolved
@@ -132,11 +132,7 @@
         return;
     }
 
-<<<<<<< HEAD
-    const {newState, url} = createState(body.key, body.version, "view", body.data, body.language);
-=======
     const {newState, url} = createState(body.key, body.version, "view", content, language);
->>>>>>> 16c7d0e9
     setUpdateToken(body.key, body.update_token);
 
     const inputElement = document.createElement("input")
@@ -195,11 +191,7 @@
         return;
     }
     deleteUpdateToken();
-<<<<<<< HEAD
-    const {newState, url} = createState("", "", "edit", "", "");
-=======
     const {newState, url} = createState("", 0, "edit", "", "");
->>>>>>> 16c7d0e9
     updateCode(newState);
     updatePage(newState);
     window.history.pushState(newState, "", url);
