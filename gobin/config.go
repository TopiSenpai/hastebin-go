package gobin

import (
	"fmt"
	"log/slog"
	"strings"
	"time"
)

type Config struct {
	Log              LogConfig        `cfg:"log"`
	Debug            bool             `cfg:"debug"`
	DevMode          bool             `cfg:"dev_mode"`
	ListenAddr       string           `cfg:"listen_addr"`
	HTTPTimeout      time.Duration    `cfg:"http_timeout"`
	Database         DatabaseConfig   `cfg:"database"`
	MaxDocumentSize  int              `cfg:"max_document_size"`
	MaxHighlightSize int              `cfg:"max_highlight_size"`
	RateLimit        *RateLimitConfig `cfg:"rate_limit"`
	JWTSecret        string           `cfg:"jwt_secret"`
	Preview          *PreviewConfig   `cfg:"preview"`
	Otel             *OtelConfig      `cfg:"otel"`
	Webhook          *WebhookConfig   `cfg:"webhook"`
	CustomStyles     string           `cfg:"custom_styles"`
	DefaultStyle     string           `cfg:"default_style"`
}

func (c Config) String() string {
<<<<<<< HEAD
	return fmt.Sprintf("\n Log: %s\n Debug: %t\n DevMode: %t\n ListenAddr: %s\n HTTPTimeout: %s\n Database: %s\n MaxDocumentSize: %d\n MaxHighlightSize: %d\n RateLimit: %s\n JWTSecret: %s\n Preview: %s\n Otel: %s\n Webhook: %s\n CustomStyles: %s\n",
=======
	return fmt.Sprintf("\n Log: %s\n Debug: %t\n DevMode: %t\n ListenAddr: %s\n HTTPTimeout: %s\n Database: %s\n MaxDocumentSize: %d\n MaxHighlightSize: %d\n RateLimit: %s\n JWTSecret: %s\n Preview: %s\n Otel: %s\n CustomStyles: %s\n DefaultStyle: %s\n",
>>>>>>> 4046c480
		c.Log,
		c.Debug,
		c.DevMode,
		c.ListenAddr,
		c.HTTPTimeout,
		c.Database,
		c.MaxDocumentSize,
		c.MaxHighlightSize,
		c.RateLimit, strings.Repeat("*", len(c.JWTSecret)),
		c.Preview,
		c.Otel,
		c.Webhook,
		c.CustomStyles,
		c.DefaultStyle,
	)
}

type LogConfig struct {
	Level     slog.Level `cfg:"level"`
	Format    string     `cfg:"format"`
	AddSource bool       `cfg:"add_source"`
	NoColor   bool       `cfg:"no_color"`
}

func (c LogConfig) String() string {
	return fmt.Sprintf("\n  Level: %s\n  Format: %s\n  AddSource: %t\n  NoColor: %t\n",
		c.Level,
		c.Format,
		c.AddSource,
		c.NoColor,
	)
}

type DatabaseConfig struct {
	Type            string        `cfg:"type"`
	Debug           bool          `cfg:"debug"`
	ExpireAfter     time.Duration `cfg:"expire_after"`
	CleanupInterval time.Duration `cfg:"cleanup_interval"`

	// SQLite
	Path string `cfg:"path"`

	// PostgreSQL
	Host     string `cfg:"host"`
	Port     int    `cfg:"port"`
	Username string `cfg:"username"`
	Password string `cfg:"password"`
	Database string `cfg:"database"`
	SSLMode  string `cfg:"ssl_mode"`
}

func (c DatabaseConfig) String() string {
	str := fmt.Sprintf("\n  Type: %s\n  Debug: %t\n  ExpireAfter: %s\n  CleanupInterval: %s\n  ",
		c.Type,
		c.Debug,
		c.ExpireAfter,
		c.CleanupInterval,
	)
	switch c.Type {
	case "postgres":
		str += fmt.Sprintf("Host: %s\n  Port: %d\n  Username: %s\n  Password: %s\n  Database: %s\n  SSLMode: %s",
			c.Host,
			c.Port,
			c.Username,
			strings.Repeat("*", len(c.Password)),
			c.Database,
			c.SSLMode,
		)
	case "sqlite":
		str += fmt.Sprintf("Path: %s", c.Path)
	default:
		str += "Invalid database type!"
	}
	return str
}

func (c DatabaseConfig) PostgresDataSourceName() string {
	return fmt.Sprintf("host=%s port=%d user=%s password=%s dbname=%s sslmode=%s",
		c.Host,
		c.Port,
		c.Username,
		c.Password,
		c.Database,
		c.SSLMode,
	)
}

type RateLimitConfig struct {
	Requests  int           `cfg:"requests"`
	Duration  time.Duration `cfg:"duration"`
	Whitelist []string      `cfg:"whitelist"`
	Blacklist []string      `cfg:"blacklist"`
}

func (c RateLimitConfig) String() string {
	return fmt.Sprintf("\n  Requests: %d\n  Duration: %s\n  Whitelist: %v\n  Blacklist: %v",
		c.Requests,
		c.Duration,
		c.Whitelist,
		c.Blacklist,
	)
}

type PreviewConfig struct {
	InkscapePath string        `cfg:"inkscape_path"`
	MaxLines     int           `cfg:"max_lines"`
	DPI          int           `cfg:"dpi"`
	CacheSize    int           `cfg:"cache_size"`
	CacheTTL     time.Duration `cfg:"cache_ttl"`
}

func (c PreviewConfig) String() string {
	return fmt.Sprintf("\n  InkscapePath: %s\n  MaxLines: %d\n  DPI: %d\n  CacheSize: %d\n  CacheTTL: %s",
		c.InkscapePath,
		c.MaxLines,
		c.DPI,
		c.CacheSize,
		c.CacheTTL,
	)
}

type OtelConfig struct {
	InstanceID string         `cfg:"instance_id"`
	Trace      *TraceConfig   `cfg:"trace"`
	Metrics    *MetricsConfig `cfg:"metrics"`
}

func (c OtelConfig) String() string {
	return fmt.Sprintf("\n  InstanceID: %s\n  Trace: %s\n  Metrics: %s",
		c.InstanceID,
		c.Trace,
		c.Metrics,
	)
}

type TraceConfig struct {
	Endpoint string `cfg:"endpoint"`
	Insecure bool   `cfg:"insecure"`
}

func (c TraceConfig) String() string {
	return fmt.Sprintf("\n   Endpoint: %s\n   Insecure: %t",
		c.Endpoint,
		c.Insecure,
	)
}

type MetricsConfig struct {
	ListenAddr string `cfg:"listen_addr"`
}

func (c MetricsConfig) String() string {
	return fmt.Sprintf("\n   ListenAddr: %s",
		c.ListenAddr,
	)
}

type WebhookConfig struct {
	Timeout       time.Duration `cfg:"timeout"`
	MaxTries      int           `cfg:"max_tries"`
	Backoff       time.Duration `cfg:"backoff"`
	BackoffFactor float64       `cfg:"backoff_factor"`
	MaxBackoff    time.Duration `cfg:"max_backoff"`
}

func (c WebhookConfig) String() string {
	return fmt.Sprintf("\n  Timeout: %s\n  MaxTries: %d\n  Backoff: %s\n  BackoffFactor: %f\n  MaxBackoff: %s",
		c.Timeout,
		c.MaxTries,
		c.Backoff,
		c.BackoffFactor,
		c.MaxBackoff,
	)
}<|MERGE_RESOLUTION|>--- conflicted
+++ resolved
@@ -26,11 +26,7 @@
 }
 
 func (c Config) String() string {
-<<<<<<< HEAD
-	return fmt.Sprintf("\n Log: %s\n Debug: %t\n DevMode: %t\n ListenAddr: %s\n HTTPTimeout: %s\n Database: %s\n MaxDocumentSize: %d\n MaxHighlightSize: %d\n RateLimit: %s\n JWTSecret: %s\n Preview: %s\n Otel: %s\n Webhook: %s\n CustomStyles: %s\n",
-=======
-	return fmt.Sprintf("\n Log: %s\n Debug: %t\n DevMode: %t\n ListenAddr: %s\n HTTPTimeout: %s\n Database: %s\n MaxDocumentSize: %d\n MaxHighlightSize: %d\n RateLimit: %s\n JWTSecret: %s\n Preview: %s\n Otel: %s\n CustomStyles: %s\n DefaultStyle: %s\n",
->>>>>>> 4046c480
+	return fmt.Sprintf("\n Log: %s\n Debug: %t\n DevMode: %t\n ListenAddr: %s\n HTTPTimeout: %s\n Database: %s\n MaxDocumentSize: %d\n MaxHighlightSize: %d\n RateLimit: %s\n JWTSecret: %s\n Preview: %s\n Otel: %s\n Webhook: %s\n CustomStyles: %s\n DefaultStyle: %s\n",
 		c.Log,
 		c.Debug,
 		c.DevMode,
