--- conflicted
+++ resolved
@@ -5,51 +5,32 @@
 	"io"
 	"log"
 	"net/http"
-<<<<<<< HEAD
 	"runtime"
 	"time"
-=======
 
 	"github.com/go-jose/go-jose/v3"
->>>>>>> ce17b205
 )
 
 type ExecuteTemplateFunc func(wr io.Writer, name string, data any) error
 
-<<<<<<< HEAD
-func NewServer(version string, cfg Config, db *DB, assets http.FileSystem, tmpl ExecuteTemplateFunc) *Server {
+func NewServer(version string, cfg Config, db *DB, signer jose.Signer, assets http.FileSystem, tmpl ExecuteTemplateFunc) *Server {
 	return &Server{
 		version: version,
 		cfg:     cfg,
 		db:      db,
+		signer:  signer,
 		assets:  assets,
 		tmpl:    tmpl,
-=======
-func NewServer(cfg Config, db *DB, signer jose.Signer, assets http.FileSystem, tmpl ExecuteTemplateFunc) *Server {
-	return &Server{
-		cfg:    cfg,
-		db:     db,
-		signer: signer,
-		assets: assets,
-		tmpl:   tmpl,
->>>>>>> ce17b205
 	}
 }
 
 type Server struct {
-<<<<<<< HEAD
 	version string
 	cfg     Config
 	db      *DB
+	signer  jose.Signer
 	assets  http.FileSystem
 	tmpl    ExecuteTemplateFunc
-=======
-	cfg    Config
-	db     *DB
-	signer jose.Signer
-	assets http.FileSystem
-	tmpl   ExecuteTemplateFunc
->>>>>>> ce17b205
 }
 
 func (s *Server) Start() {
