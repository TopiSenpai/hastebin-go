--- conflicted
+++ resolved
@@ -15,11 +15,8 @@
 	"strings"
 	"time"
 
-<<<<<<< HEAD
+	"github.com/dustin/go-humanize"
 	"github.com/riandyrn/otelchi"
-=======
-	"github.com/dustin/go-humanize"
->>>>>>> bb9b8003
 
 	"github.com/alecthomas/chroma/v2"
 	"github.com/alecthomas/chroma/v2/formatters"
@@ -43,68 +40,7 @@
 	}
 )
 
-<<<<<<< HEAD
-type (
-	TemplateVariables struct {
-		ID        string
-		Version   int64
-		Content   template.HTML
-		Formatted template.HTML
-		CSS       template.CSS
-		Language  string
-
-		Versions []DocumentVersion
-		Lexers   []string
-		Styles   []string
-		Style    string
-		Theme    string
-
-		Max        int
-		Host       string
-		Preview    bool
-		PreviewAlt string
-	}
-	TemplateErrorVariables struct {
-		Error     string
-		Status    int
-		RequestID string
-		Path      string
-	}
-	DocumentVersion struct {
-		Version int64
-		Label   string
-		Time    string
-	}
-	DocumentResponse struct {
-		Key          string        `json:"key,omitempty"`
-		Version      int64         `json:"version"`
-		VersionLabel string        `json:"version_label,omitempty"`
-		VersionTime  string        `json:"version_time,omitempty"`
-		Data         string        `json:"data,omitempty"`
-		Formatted    template.HTML `json:"formatted,omitempty"`
-		CSS          template.CSS  `json:"css,omitempty"`
-		Language     string        `json:"language"`
-		Token        string        `json:"token,omitempty"`
-	}
-	ShareRequest struct {
-		Permissions []Permission `json:"permissions"`
-	}
-	ShareResponse struct {
-		Token string `json:"token"`
-	}
-	DeleteResponse struct {
-		Versions int `json:"versions"`
-	}
-	ErrorResponse struct {
-		Message   string `json:"message"`
-		Status    int    `json:"status"`
-		Path      string `json:"path"`
-		RequestID string `json:"request_id"`
-	}
-)
-=======
 var VersionTimeFormat = "2006-01-02 15:04:05"
->>>>>>> bb9b8003
 
 func (s *Server) Routes() http.Handler {
 	r := chi.NewRouter()
