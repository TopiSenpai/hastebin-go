module github.com/topisenpai/gobin

go 1.18

require (
	github.com/go-chi/chi/v5 v5.0.8
<<<<<<< HEAD
	github.com/go-jose/go-jose/v3 v3.0.0
	github.com/jackc/pgx/v5 v5.2.0
	github.com/jmoiron/sqlx v1.3.5
	golang.org/x/exp v0.0.0-20230203172020-98cc5a0785f9
	modernc.org/sqlite v1.20.3
=======
	github.com/go-chi/httprate v0.7.1
	github.com/jackc/pgx/v5 v5.2.0
	github.com/jmoiron/sqlx v1.3.5
	modernc.org/sqlite v1.20.4
>>>>>>> 3ccc5694
)

require (
	github.com/cespare/xxhash/v2 v2.1.2 // indirect
	github.com/dustin/go-humanize v1.0.0 // indirect
	github.com/google/uuid v1.3.0 // indirect
	github.com/jackc/pgpassfile v1.0.0 // indirect
	github.com/jackc/pgservicefile v0.0.0-20221227161230-091c0ba34f0a // indirect
	github.com/kballard/go-shellquote v0.0.0-20180428030007-95032a82bc51 // indirect
	github.com/lib/pq v1.10.7 // indirect
<<<<<<< HEAD
	github.com/mattn/go-isatty v0.0.16 // indirect
	github.com/remyoudompheng/bigfft v0.0.0-20200410134404-eec4a21b6bb0 // indirect
	golang.org/x/crypto v0.5.0 // indirect
	golang.org/x/mod v0.6.0 // indirect
	golang.org/x/sys v0.4.0 // indirect
	golang.org/x/text v0.6.0 // indirect
	golang.org/x/tools v0.2.0 // indirect
=======
	github.com/mattn/go-isatty v0.0.17 // indirect
	github.com/remyoudompheng/bigfft v0.0.0-20230129092748-24d4a6f8daec // indirect
	golang.org/x/crypto v0.6.0 // indirect
	golang.org/x/mod v0.8.0 // indirect
	golang.org/x/sys v0.5.0 // indirect
	golang.org/x/text v0.7.0 // indirect
	golang.org/x/tools v0.6.0 // indirect
>>>>>>> 3ccc5694
	lukechampine.com/uint128 v1.2.0 // indirect
	modernc.org/cc/v3 v3.40.0 // indirect
	modernc.org/ccgo/v3 v3.16.13 // indirect
	modernc.org/libc v1.22.2 // indirect
	modernc.org/mathutil v1.5.0 // indirect
	modernc.org/memory v1.5.0 // indirect
	modernc.org/opt v0.1.3 // indirect
	modernc.org/strutil v1.1.3 // indirect
	modernc.org/token v1.1.0 // indirect
)<|MERGE_RESOLUTION|>--- conflicted
+++ resolved
@@ -4,18 +4,12 @@
 
 require (
 	github.com/go-chi/chi/v5 v5.0.8
-<<<<<<< HEAD
+	github.com/go-chi/httprate v0.7.1
 	github.com/go-jose/go-jose/v3 v3.0.0
 	github.com/jackc/pgx/v5 v5.2.0
 	github.com/jmoiron/sqlx v1.3.5
 	golang.org/x/exp v0.0.0-20230203172020-98cc5a0785f9
-	modernc.org/sqlite v1.20.3
-=======
-	github.com/go-chi/httprate v0.7.1
-	github.com/jackc/pgx/v5 v5.2.0
-	github.com/jmoiron/sqlx v1.3.5
 	modernc.org/sqlite v1.20.4
->>>>>>> 3ccc5694
 )
 
 require (
@@ -26,15 +20,6 @@
 	github.com/jackc/pgservicefile v0.0.0-20221227161230-091c0ba34f0a // indirect
 	github.com/kballard/go-shellquote v0.0.0-20180428030007-95032a82bc51 // indirect
 	github.com/lib/pq v1.10.7 // indirect
-<<<<<<< HEAD
-	github.com/mattn/go-isatty v0.0.16 // indirect
-	github.com/remyoudompheng/bigfft v0.0.0-20200410134404-eec4a21b6bb0 // indirect
-	golang.org/x/crypto v0.5.0 // indirect
-	golang.org/x/mod v0.6.0 // indirect
-	golang.org/x/sys v0.4.0 // indirect
-	golang.org/x/text v0.6.0 // indirect
-	golang.org/x/tools v0.2.0 // indirect
-=======
 	github.com/mattn/go-isatty v0.0.17 // indirect
 	github.com/remyoudompheng/bigfft v0.0.0-20230129092748-24d4a6f8daec // indirect
 	golang.org/x/crypto v0.6.0 // indirect
@@ -42,7 +27,6 @@
 	golang.org/x/sys v0.5.0 // indirect
 	golang.org/x/text v0.7.0 // indirect
 	golang.org/x/tools v0.6.0 // indirect
->>>>>>> 3ccc5694
 	lukechampine.com/uint128 v1.2.0 // indirect
 	modernc.org/cc/v3 v3.40.0 // indirect
 	modernc.org/ccgo/v3 v3.16.13 // indirect
